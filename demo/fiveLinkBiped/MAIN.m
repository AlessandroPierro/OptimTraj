--- conflicted
+++ resolved
@@ -102,14 +102,7 @@
 %   explicitly written out many options below, but the solver will fill in
 %   almost all defaults for you if they are ommitted.
 
-<<<<<<< HEAD
-%NOTE:  There are many methods written out below, just to show different
-%   ways to solve the problem.
-
-% method = 'trapazoid';
-=======
 % method = 'trapezoid';
->>>>>>> 5758d222
 % method = 'trapGrad';
 % method = 'hermiteSimpson';
 method = 'hermiteSimpsonGrad';
